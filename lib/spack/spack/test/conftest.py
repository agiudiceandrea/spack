--- conflicted
+++ resolved
@@ -363,36 +363,16 @@
     """
     tmpdir = tmpdir_factory.mktemp('configurations')
 
-<<<<<<< HEAD
-    # Name of the yaml files in the test/data folder
-    test_path = py.path.local(spack.paths.test_path)
-    compilers_yaml = test_path.join('data', 'compilers.yaml')
-    packages_yaml = test_path.join('data', 'packages.yaml')
-    config_yaml = test_path.join('data', 'config.yaml')
-    repos_yaml = test_path.join('data', 'repos.yaml')
-    upstreams_yaml = test_path.join('data', 'upstreams.yaml')
-=======
     # <test_path>/data/config has mock config yaml files in it
     # copy these to the site config.
     test_config = py.path.local(spack.paths.test_path).join('data', 'config')
     test_config.copy(tmpdir.join('site'))
->>>>>>> 52df2309
 
     # Create temporary 'defaults', 'site' and 'user' folders
     tmpdir.ensure('user', dir=True)
 
-<<<<<<< HEAD
-    # Copy the configurations that don't need further work
-    packages_yaml.copy(tmpdir.join('site', 'packages.yaml'))
-    config_yaml.copy(tmpdir.join('site', 'config.yaml'))
-    repos_yaml.copy(tmpdir.join('site', 'repos.yaml'))
-    upstreams_yaml.copy(tmpdir.join('site', 'upstreams.yaml'))
-
-    # Write the one that needs modifications
-=======
     # Slightly modify compilers.yaml to look like Linux
     compilers_yaml = test_config.join('compilers.yaml')
->>>>>>> 52df2309
     content = ''.join(compilers_yaml.read()).format(linux_os)
     t = tmpdir.join('site', 'compilers.yaml')
     t.write(content)
