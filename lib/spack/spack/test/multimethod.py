##############################################################################
# Copyright (c) 2013, Lawrence Livermore National Security, LLC.
# Produced at the Lawrence Livermore National Laboratory.
#
# This file is part of Spack.
# Written by Todd Gamblin, tgamblin@llnl.gov, All rights reserved.
# LLNL-CODE-647188
#
# For details, see https://github.com/llnl/spack
# Please also see the LICENSE file for our notice and the LGPL.
#
# This program is free software; you can redistribute it and/or modify
# it under the terms of the GNU General Public License (as published by
# the Free Software Foundation) version 2.1 dated February 1999.
#
# This program is distributed in the hope that it will be useful, but
# WITHOUT ANY WARRANTY; without even the IMPLIED WARRANTY OF
# MERCHANTABILITY or FITNESS FOR A PARTICULAR PURPOSE. See the terms and
# conditions of the GNU General Public License for more details.
#
# You should have received a copy of the GNU Lesser General Public License
# along with this program; if not, write to the Free Software Foundation,
# Inc., 59 Temple Place, Suite 330, Boston, MA 02111-1307 USA
##############################################################################
"""
Test for multi_method dispatch.
"""

import spack
from spack.multimethod import *
from spack.test.mock_packages_test import *
from spack.version import *


class MultiMethodTest(MockPackagesTest):

    def test_no_version_match(self):
        pkg = spack.repo.get('multimethod@2.0')
        self.assertRaises(NoSuchMethodError, pkg.no_version_2)


    def test_one_version_match(self):
        pkg = spack.repo.get('multimethod@1.0')
        self.assertEqual(pkg.no_version_2(), 1)

        pkg = spack.repo.get('multimethod@3.0')
        self.assertEqual(pkg.no_version_2(), 3)

        pkg = spack.repo.get('multimethod@4.0')
        self.assertEqual(pkg.no_version_2(), 4)


    def test_version_overlap(self):
        pkg = spack.repo.get('multimethod@2.0')
        self.assertEqual(pkg.version_overlap(), 1)

        pkg = spack.repo.get('multimethod@5.0')
        self.assertEqual(pkg.version_overlap(), 2)


    def test_mpi_version(self):
        pkg = spack.repo.get('multimethod^mpich@3.0.4')
        self.assertEqual(pkg.mpi_version(), 3)

        pkg = spack.repo.get('multimethod^mpich2@1.2')
        self.assertEqual(pkg.mpi_version(), 2)

        pkg = spack.repo.get('multimethod^mpich@1.0')
        self.assertEqual(pkg.mpi_version(), 1)


    def test_undefined_mpi_version(self):
        pkg = spack.repo.get('multimethod^mpich@0.4')
        self.assertEqual(pkg.mpi_version(), 1)

        pkg = spack.repo.get('multimethod^mpich@1.4')
        self.assertEqual(pkg.mpi_version(), 1)


    def test_default_works(self):
        pkg = spack.repo.get('multimethod%gcc')
        self.assertEqual(pkg.has_a_default(), 'gcc')

        pkg = spack.repo.get('multimethod%intel')
        self.assertEqual(pkg.has_a_default(), 'intel')

        pkg = spack.repo.get('multimethod%pgi')
        self.assertEqual(pkg.has_a_default(), 'default')


<<<<<<< HEAD
    def test_architecture_match(self):
        pkg = spack.repo.get('multimethod=x86_64')
        self.assertEqual(pkg.different_by_architecture(), 'x86_64')

        pkg = spack.repo.get('multimethod=ppc64')
        self.assertEqual(pkg.different_by_architecture(), 'ppc64')

        pkg = spack.repo.get('multimethod=ppc32')
        self.assertEqual(pkg.different_by_architecture(), 'ppc32')

        pkg = spack.repo.get('multimethod=arm64')
        self.assertEqual(pkg.different_by_architecture(), 'arm64')

        pkg = spack.repo.get('multimethod=macos')
        self.assertRaises(NoSuchMethodError, pkg.different_by_architecture)
=======
    def test_target_match(self):
        platform = spack.architecture.sys_type()
        targets = platform.targets.values()
        for target in targets[:-1]:
            pkg = spack.db.get('multimethod='+target.name)
            self.assertEqual(pkg.different_by_target(), target.name)

        pkg = spack.db.get('multimethod='+targets[-1].name)
        if len(targets) == 1:
            self.assertEqual(pkg.different_by_target(), targets[-1].name)
        else:
            self.assertRaises(NoSuchMethodError, pkg.different_by_target)
>>>>>>> 4f9a309d


    def test_dependency_match(self):
        pkg = spack.repo.get('multimethod^zmpi')
        self.assertEqual(pkg.different_by_dep(), 'zmpi')

        pkg = spack.repo.get('multimethod^mpich')
        self.assertEqual(pkg.different_by_dep(), 'mpich')

        # If we try to switch on some entirely different dep, it's ambiguous,
        # but should take the first option
        pkg = spack.repo.get('multimethod^foobar')
        self.assertEqual(pkg.different_by_dep(), 'mpich')


    def test_virtual_dep_match(self):
        pkg = spack.repo.get('multimethod^mpich2')
        self.assertEqual(pkg.different_by_virtual_dep(), 2)

        pkg = spack.repo.get('multimethod^mpich@1.0')
        self.assertEqual(pkg.different_by_virtual_dep(), 1)<|MERGE_RESOLUTION|>--- conflicted
+++ resolved
@@ -88,23 +88,6 @@
         self.assertEqual(pkg.has_a_default(), 'default')
 
 
-<<<<<<< HEAD
-    def test_architecture_match(self):
-        pkg = spack.repo.get('multimethod=x86_64')
-        self.assertEqual(pkg.different_by_architecture(), 'x86_64')
-
-        pkg = spack.repo.get('multimethod=ppc64')
-        self.assertEqual(pkg.different_by_architecture(), 'ppc64')
-
-        pkg = spack.repo.get('multimethod=ppc32')
-        self.assertEqual(pkg.different_by_architecture(), 'ppc32')
-
-        pkg = spack.repo.get('multimethod=arm64')
-        self.assertEqual(pkg.different_by_architecture(), 'arm64')
-
-        pkg = spack.repo.get('multimethod=macos')
-        self.assertRaises(NoSuchMethodError, pkg.different_by_architecture)
-=======
     def test_target_match(self):
         platform = spack.architecture.sys_type()
         targets = platform.targets.values()
@@ -117,7 +100,6 @@
             self.assertEqual(pkg.different_by_target(), targets[-1].name)
         else:
             self.assertRaises(NoSuchMethodError, pkg.different_by_target)
->>>>>>> 4f9a309d
 
 
     def test_dependency_match(self):
