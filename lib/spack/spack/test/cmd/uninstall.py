# Copyright 2013-2019 Lawrence Livermore National Security, LLC and other
# Spack Project Developers. See the top-level COPYRIGHT file for details.
#
# SPDX-License-Identifier: (Apache-2.0 OR MIT)

import pytest
import spack.store
from spack.main import SpackCommand, SpackCommandError

uninstall = SpackCommand('uninstall')
install = SpackCommand('install')


class MockArgs(object):

    def __init__(self, packages, all=False, force=False, dependents=False):
        self.packages = packages
        self.all = all
        self.force = force
        self.dependents = dependents
        self.yes_to_all = True


@pytest.mark.db
def test_multiple_matches(mutable_database):
    """Test unable to uninstall when multiple matches."""
    with pytest.raises(SpackCommandError):
        uninstall('-y', 'mpileaks')


@pytest.mark.db
<<<<<<< HEAD
@pytest.mark.usefixtures('database')
def test_installed_dependents():
    """Test can't uninstall when there are installed dependents."""
=======
def test_installed_dependents(mutable_database):
    """Test can't uninstall when ther are installed dependents."""
>>>>>>> 5397606b
    with pytest.raises(SpackCommandError):
        uninstall('-y', 'libelf')


@pytest.mark.db
def test_recursive_uninstall(mutable_database):
    """Test recursive uninstall."""
    uninstall('-y', '-a', '--dependents', 'callpath')

    all_specs = spack.store.layout.all_specs()
    assert len(all_specs) == 8
    # query specs with multiple configurations
    mpileaks_specs = [s for s in all_specs if s.satisfies('mpileaks')]
    callpath_specs = [s for s in all_specs if s.satisfies('callpath')]
    mpi_specs = [s for s in all_specs if s.satisfies('mpi')]

    assert len(mpileaks_specs) == 0
    assert len(callpath_specs) == 0
    assert len(mpi_specs) == 3


@pytest.mark.db
@pytest.mark.regression('3690')
@pytest.mark.parametrize('constraint,expected_number_of_specs', [
    ('dyninst', 7), ('libelf', 5)
])
def test_uninstall_spec_with_multiple_roots(
        constraint, expected_number_of_specs, mutable_database
):
    uninstall('-y', '-a', '--dependents', constraint)

    all_specs = spack.store.layout.all_specs()
    assert len(all_specs) == expected_number_of_specs


@pytest.mark.db
@pytest.mark.parametrize('constraint,expected_number_of_specs', [
    ('dyninst', 13), ('libelf', 13)
])
def test_force_uninstall_spec_with_ref_count_not_zero(
        constraint, expected_number_of_specs, mutable_database
):
    uninstall('-f', '-y', constraint)

    all_specs = spack.store.layout.all_specs()
    assert len(all_specs) == expected_number_of_specs


@pytest.mark.db
<<<<<<< HEAD
@pytest.mark.usefixtures('mutable_database')
def test_global_recursive_uninstall():
    """Test recursive uninstall."""
    uninstall('-g', '-y', '-a', '--dependents', 'callpath')

    all_specs = spack.store.layout.all_specs()
    assert len(all_specs) == 8
    # query specs with multiple configurations
    mpileaks_specs = [s for s in all_specs if s.satisfies('mpileaks')]
    callpath_specs = [s for s in all_specs if s.satisfies('callpath')]
    mpi_specs = [s for s in all_specs if s.satisfies('mpi')]

    assert len(mpileaks_specs) == 0
    assert len(callpath_specs) == 0
    assert len(mpi_specs) == 3


@pytest.mark.db
@pytest.mark.usefixtures('mutable_database')
def test_upstream_recursive_uninstall():
    """Test recursive uninstall."""
    uninstall('--upstream=global', '-y', '-a', '--dependents', 'callpath')

    all_specs = spack.store.layout.all_specs()
    assert len(all_specs) == 8
    # query specs with multiple configurations
    mpileaks_specs = [s for s in all_specs if s.satisfies('mpileaks')]
    callpath_specs = [s for s in all_specs if s.satisfies('callpath')]
    mpi_specs = [s for s in all_specs if s.satisfies('mpi')]

    assert len(mpileaks_specs) == 0
    assert len(callpath_specs) == 0
=======
def test_force_uninstall_and_reinstall_by_hash(mutable_database):
    """Test forced uninstall and reinstall of old specs."""
    # this is the spec to be removed
    callpath_spec = spack.store.db.query_one('callpath ^mpich')
    dag_hash = callpath_spec.dag_hash()

    # ensure can look up by hash and that it's a dependent of mpileaks
    def validate_callpath_spec(installed):
        assert installed is True or installed is False

        specs = spack.store.db.get_by_hash(dag_hash, installed=installed)
        assert len(specs) == 1 and specs[0] == callpath_spec

        specs = spack.store.db.get_by_hash(dag_hash[:7], installed=installed)
        assert len(specs) == 1 and specs[0] == callpath_spec

        specs = spack.store.db.get_by_hash(dag_hash, installed=any)
        assert len(specs) == 1 and specs[0] == callpath_spec

        specs = spack.store.db.get_by_hash(dag_hash[:7], installed=any)
        assert len(specs) == 1 and specs[0] == callpath_spec

        specs = spack.store.db.get_by_hash(dag_hash, installed=not installed)
        assert specs is None

        specs = spack.store.db.get_by_hash(dag_hash[:7],
                                           installed=not installed)
        assert specs is None

        mpileaks_spec = spack.store.db.query_one('mpileaks ^mpich')
        assert callpath_spec in mpileaks_spec

        spec = spack.store.db.query_one('callpath ^mpich', installed=installed)
        assert spec == callpath_spec

        spec = spack.store.db.query_one('callpath ^mpich', installed=any)
        assert spec == callpath_spec

        spec = spack.store.db.query_one('callpath ^mpich',
                                        installed=not installed)
        assert spec is None

    validate_callpath_spec(True)

    uninstall('-y', '-f', 'callpath ^mpich')

    # ensure that you can still look up by hash and see deps, EVEN though
    # the callpath spec is missing.
    validate_callpath_spec(False)

    # BUT, make sure that the removed callpath spec is not in queries
    def db_specs():
        all_specs = spack.store.layout.all_specs()
        return (
            all_specs,
            [s for s in all_specs if s.satisfies('mpileaks')],
            [s for s in all_specs if s.satisfies('callpath')],
            [s for s in all_specs if s.satisfies('mpi')]
        )
    all_specs, mpileaks_specs, callpath_specs, mpi_specs = db_specs()
    assert len(all_specs) == 13
    assert len(mpileaks_specs) == 3
    assert len(callpath_specs) == 2
    assert len(mpi_specs) == 3

    # Now, REINSTALL the spec and make sure everything still holds
    install('--fake', '/%s' % dag_hash[:7])

    validate_callpath_spec(True)

    all_specs, mpileaks_specs, callpath_specs, mpi_specs = db_specs()
    assert len(all_specs) == 14      # back to 14
    assert len(mpileaks_specs) == 3
    assert len(callpath_specs) == 3  # back to 3
>>>>>>> 5397606b
    assert len(mpi_specs) == 3<|MERGE_RESOLUTION|>--- conflicted
+++ resolved
@@ -29,14 +29,8 @@
 
 
 @pytest.mark.db
-<<<<<<< HEAD
-@pytest.mark.usefixtures('database')
-def test_installed_dependents():
-    """Test can't uninstall when there are installed dependents."""
-=======
 def test_installed_dependents(mutable_database):
     """Test can't uninstall when ther are installed dependents."""
->>>>>>> 5397606b
     with pytest.raises(SpackCommandError):
         uninstall('-y', 'libelf')
 
@@ -86,7 +80,6 @@
 
 
 @pytest.mark.db
-<<<<<<< HEAD
 @pytest.mark.usefixtures('mutable_database')
 def test_global_recursive_uninstall():
     """Test recursive uninstall."""
@@ -119,7 +112,9 @@
 
     assert len(mpileaks_specs) == 0
     assert len(callpath_specs) == 0
-=======
+    assert len(mpi_specs) == 3
+
+
 def test_force_uninstall_and_reinstall_by_hash(mutable_database):
     """Test forced uninstall and reinstall of old specs."""
     # this is the spec to be removed
@@ -194,5 +189,4 @@
     assert len(all_specs) == 14      # back to 14
     assert len(mpileaks_specs) == 3
     assert len(callpath_specs) == 3  # back to 3
->>>>>>> 5397606b
     assert len(mpi_specs) == 3