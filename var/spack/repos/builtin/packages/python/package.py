# Copyright 2013-2020 Lawrence Livermore National Security, LLC and other
# Spack Project Developers. See the top-level COPYRIGHT file for details.
#
# SPDX-License-Identifier: (Apache-2.0 OR MIT)

import ast
import os
import platform
import re
import sys

import llnl.util.tty as tty
from llnl.util.lang import match_predicate
from llnl.util.filesystem import (force_remove, get_filetype,
                                  path_contains_subdirectory)

import spack.store
import spack.util.spack_json as sjson
from spack.util.environment import is_system_path
from spack.util.prefix import Prefix
from spack import *


class Python(AutotoolsPackage):
    """The Python programming language."""

    homepage = "https://www.python.org/"
    url      = "https://www.python.org/ftp/python/3.8.0/Python-3.8.0.tgz"
    list_url = "https://www.python.org/downloads/"
    list_depth = 1

    maintainers = ['adamjstewart']

    version('3.8.1',  sha256='c7cfa39a43b994621b245e029769e9126caa2a93571cee2e743b213cceac35fb')
    version('3.8.0',  sha256='f1069ad3cae8e7ec467aa98a6565a62a48ef196cb8f1455a245a08db5e1792df')
    version('3.7.6',  sha256='aeee681c235ad336af116f08ab6563361a0c81c537072c1b309d6e4050aa2114', preferred=True)
    version('3.7.5',  sha256='8ecc681ea0600bbfb366f2b173f727b205bb825d93d2f0b286bc4e58d37693da')
    version('3.7.4',  sha256='d63e63e14e6d29e17490abbe6f7d17afb3db182dbd801229f14e55f4157c4ba3')
    version('3.7.3',  sha256='d62e3015f2f89c970ac52343976b406694931742fbde2fed8d1ce8ebb4e1f8ff')
    version('3.7.2',  sha256='f09d83c773b9cc72421abba2c317e4e6e05d919f9bcf34468e192b6a6c8e328d')
    version('3.7.1',  sha256='36c1b81ac29d0f8341f727ef40864d99d8206897be96be73dc34d4739c9c9f06')
    version('3.7.0',  sha256='85bb9feb6863e04fb1700b018d9d42d1caac178559ffa453d7e6a436e259fd0d')
    version('3.6.8',  sha256='7f5b1f08b3b0a595387ef6c64c85b1b13b38abef0dd871835ee923262e4f32f0')
    version('3.6.7',  sha256='b7c36f7ed8f7143b2c46153b7332db2227669f583ea0cce753facf549d1a4239')
    version('3.6.6',  sha256='7d56dadf6c7d92a238702389e80cfe66fbfae73e584189ed6f89c75bbf3eda58')
    version('3.6.5',  sha256='53a3e17d77cd15c5230192b6a8c1e031c07cd9f34a2f089a731c6f6bd343d5c6')
    version('3.6.4',  sha256='7dc453e1a93c083388eb1a23a256862407f8234a96dc4fae0fc7682020227486')
    version('3.6.3',  sha256='ab6193af1921b30f587b302fe385268510e80187ca83ca82d2bfe7ab544c6f91')
    version('3.6.2',  sha256='7919489310a5f17f7acbab64d731e46dca0702874840dadce8bd4b2b3b8e7a82')
    version('3.6.1',  sha256='aa50b0143df7c89ce91be020fe41382613a817354b33acdc6641b44f8ced3828')
    version('3.6.0',  sha256='aa472515800d25a3739833f76ca3735d9f4b2fe77c3cb21f69275e0cce30cb2b')
    version('3.5.7',  sha256='542d94920a2a06a471a73b51614805ad65366af98145b0369bc374cf248b521b')
    version('3.5.2',  sha256='1524b840e42cf3b909e8f8df67c1724012c7dc7f9d076d4feef2d3eff031e8a0')
    version('3.5.1',  sha256='687e067d9f391da645423c7eda8205bae9d35edc0c76ef5218dcbe4cc770d0d7')
    version('3.5.0',  sha256='584e3d5a02692ca52fce505e68ecd77248a6f2c99adf9db144a39087336b0fe0')
    version('3.4.10', sha256='217757699249ab432571b381386d441e12b433100ab5f908051fcb7cced2539d')
    version('3.4.3',  sha256='8b743f56e9e50bf0923b9e9c45dd927c071d7aa56cd46569d8818add8cf01147')
    version('3.3.6',  sha256='0a58ad1f1def4ecc90b18b0c410a3a0e1a48cf7692c75d1f83d0af080e5d2034')
    version('3.2.6',  sha256='fc1e41296e29d476f696303acae293ae7a2310f0f9d0d637905e722a3f16163e')
    version('3.1.5',  sha256='d12dae6d06f52ef6bf1271db4d5b4d14b5dd39813e324314e72b648ef1bc0103')
    version('2.7.16', sha256='01da813a3600876f03f46db11cc5c408175e99f03af2ba942ef324389a83bad5')
    version('2.7.15', sha256='18617d1f15a380a919d517630a9cd85ce17ea602f9bbdc58ddc672df4b0239db')
    version('2.7.14', sha256='304c9b202ea6fbd0a4a8e0ad3733715fbd4749f2204a9173a58ec53c32ea73e8')
    version('2.7.13', sha256='a4f05a0720ce0fd92626f0278b6b433eee9a6173ddf2bced7957dfb599a5ece1')
    version('2.7.12', sha256='3cb522d17463dfa69a155ab18cffa399b358c966c0363d6c8b5b3bf1384da4b6')
    version('2.7.11', sha256='82929b96fd6afc8da838b149107078c02fa1744b7e60999a8babbc0d3fa86fc6')
    version('2.7.10', sha256='eda8ce6eec03e74991abb5384170e7c65fcd7522e409b8e83d7e6372add0f12a')
    version('2.7.9',  sha256='c8bba33e66ac3201dabdc556f0ea7cfe6ac11946ec32d357c4c6f9b018c12c5b')
    version('2.7.8',  sha256='74d70b914da4487aa1d97222b29e9554d042f825f26cb2b93abd20fdda56b557')

    extendable = True

<<<<<<< HEAD
=======
    # Variants to avoid cyclical dependencies for concretizer
    variant('libxml2', default=True,
            description='Use a gettext library build with libxml2')

>>>>>>> 3b2c534e
    variant(
        'debug', default=False,
        description="debug build with extra checks (this is high overhead)"
    )

    # --enable-shared is known to cause problems for some users on macOS
    # See http://bugs.python.org/issue29846
    variant('shared', default=sys.platform != 'darwin',
            description='Enable shared libraries')
    # From https://docs.python.org/2/c-api/unicode.html: Python's default
    # builds use a 16-bit type for Py_UNICODE and store Unicode values
    # internally as UCS2. It is also possible to build a UCS4 version of Python
    # (most recent Linux distributions come with UCS4 builds of Python).  These
    # builds then use a 32-bit type for Py_UNICODE and store Unicode data
    # internally as UCS4. Note that UCS2 and UCS4 Python builds are not binary
    # compatible.
    variant('ucs4', default=False,
            description='Enable UCS4 (wide) unicode strings')
    variant('pic', default=True,
            description='Produce position-independent code (for shared libs)')
    variant(
        'optimizations',
        default=False,
        description='Enable expensive build-time optimizations, if available'
    )
    # See https://legacy.python.org/dev/peps/pep-0394/
    variant('pythoncmd', default=True,
            description="Symlink 'python3' executable to 'python' "
            "(not PEP 394 compliant)")

    # Optional Python modules
    variant('readline', default=True,  description='Build readline module')
    variant('ssl',      default=True,  description='Build ssl module')
    variant('sqlite3',  default=True,  description='Build sqlite3 module')
    variant('dbm',      default=True,  description='Build dbm module')
    variant('nis',      default=False, description='Build nis module')
    variant('zlib',     default=True,  description='Build zlib module')
    variant('bz2',      default=True,  description='Build bz2 module')
    variant('lzma',     default=True,  description='Build lzma module')
    variant('pyexpat',  default=True,  description='Build pyexpat module')
    variant('ctypes',   default=True,  description='Build ctypes module')
    variant('tkinter',  default=False, description='Build tkinter module')
    variant('uuid',     default=False, description='Build uuid module')
    variant('tix',      default=False, description='Build Tix module')

    depends_on('pkgconfig@0.9.0:', type='build')
    depends_on('gettext +libxml2', when='+libxml2')
    depends_on('gettext ~libxml2', when='~libxml2')

    # Optional dependencies
    # See detect_modules() in setup.py for details
    depends_on('readline', when='+readline')
    depends_on('ncurses', when='+readline')
    depends_on('openssl', when='+ssl')
    depends_on('openssl@1.0.2:', when='@3.7:+ssl')  # https://docs.python.org/3/whatsnew/3.7.html#build-changes
    depends_on('sqlite@3.0.8:', when='+sqlite3')
    depends_on('gdbm', when='+dbm')  # alternatively ndbm or berkeley-db
    depends_on('libnsl', when='+nis')
    depends_on('zlib@1.1.3:', when='+zlib')
    depends_on('bzip2', when='+bz2')
    depends_on('xz', when='@3.3:+lzma')
    depends_on('expat', when='+pyexpat')
    depends_on('libffi', when='+ctypes')
    depends_on('tk', when='+tkinter')
    depends_on('tcl', when='+tkinter')
    depends_on('tix', when='+tix')
    if sys.platform != 'darwin':
        # On macOS systems, Spack's libuuid conflicts with the system-installed
        # version and breaks anything linked against Cocoa/Carbon. Since the
        # system-provided version is sufficient to build Python's UUID support,
        # the easy solution is to only depend on Spack's libuuid when *not* on
        # a Mac.
        depends_on('libuuid', when='+uuid')

    patch('tkinter.patch', when='@:2.8,3.3:3.7 platform=darwin')

    # Ensure that distutils chooses correct compiler option for RPATH on cray:
    patch('cray-rpath-2.3.patch', when='@2.3:3.0.1 platform=cray')
    patch('cray-rpath-3.1.patch', when='@3.1:3.99  platform=cray')

    # Fixes an alignment problem with more aggressive optimization in gcc8
    # https://github.com/python/cpython/commit/0b91f8a668201fc58fa732b8acc496caedfdbae0
    patch('gcc-8-2.7.14.patch', when='@2.7.14 %gcc@8:')

    # Fixes build with the Intel compilers
    # https://github.com/python/cpython/pull/16717
    patch('intel-3.6.7.patch', when='@3.6.7:3.6.8,3.7.1:3.7.5 %intel')

    # For more information refer to this bug report:
    # https://bugs.python.org/issue29712
    conflicts(
        '@:2.8 +shared',
        when='+optimizations',
        msg='+optimizations is incompatible with +shared in python@2.X'
    )
    conflicts('+tix', when='~tkinter',
              msg='python+tix requires python+tix+tkinter')

    _DISTUTIL_VARS_TO_SAVE = ['LDSHARED']
    _DISTUTIL_CACHE_FILENAME = 'sysconfig.json'
    _distutil_vars = None

    # Used to cache home locations, since computing them might be expensive
    _homes = {}

    # An in-source build with --enable-optimizations fails for python@3.X
    build_directory = 'spack-build'

    def url_for_version(self, version):
        url = "https://www.python.org/ftp/python/{0}/Python-{1}.tgz"
        return url.format(re.split('[a-z]', str(version))[0], version)

    @when('@2.7:2.8,3.4:')
    def patch(self):
        # NOTE: Python's default installation procedure makes it possible for a
        # user's local configurations to change the Spack installation.  In
        # order to prevent this behavior for a full installation, we must
        # modify the installation script so that it ignores user files.
        ff = FileFilter('Makefile.pre.in')
        ff.filter(
            r'^(.*)setup\.py(.*)((build)|(install))(.*)$',
            r'\1setup.py\2 --no-user-cfg \3\6'
        )

    def setup_build_environment(self, env):
        spec = self.spec

        # TODO: The '--no-user-cfg' option for Python installation is only in
        # Python v2.7 and v3.4+ (see https://bugs.python.org/issue1180) and
        # adding support for ignoring user configuration will require
        # significant changes to this package for other Python versions.
        if not spec.satisfies('@2.7:2.8,3.4:'):
            tty.warn(('Python v{0} may not install properly if Python '
                      'user configurations are present.').format(self.version))

        # Need this to allow python build to find the Python installation.
        env.set('MACOSX_DEPLOYMENT_TARGET', platform.mac_ver()[0])

    def configure_args(self):
        spec = self.spec
        config_args = []

        # setup.py needs to be able to read the CPPFLAGS and LDFLAGS
        # as it scans for the library and headers to build
        link_deps = spec.dependencies('link')

        if link_deps:
            # Header files are often included assuming they reside in a
            # subdirectory of prefix.include, e.g. #include <openssl/ssl.h>,
            # which is why we don't use HeaderList here. The header files of
            # libffi reside in prefix.lib but the configure script of Python
            # finds them using pkg-config.
            cppflags = ' '.join('-I' + spec[dep.name].prefix.include
                                for dep in link_deps)

            # Currently, the only way to get SpecBuildInterface wrappers of the
            # dependencies (which we need to get their 'libs') is to get them
            # using spec.__getitem__.
            ldflags = ' '.join(spec[dep.name].libs.search_flags
                               for dep in link_deps)

            config_args.extend(['CPPFLAGS=' + cppflags, 'LDFLAGS=' + ldflags])

        # https://docs.python.org/3/whatsnew/3.7.html#build-changes
        if spec.satisfies('@:3.6'):
            config_args.append('--with-threads')

        if spec.satisfies('@2.7.13:2.8,3.5.3:', strict=True) \
                and '+optimizations' in spec:
            config_args.append('--enable-optimizations')

        if spec.satisfies('%gcc platform=darwin'):
            config_args.append('--disable-toolbox-glue')

        if spec.satisfies('%intel', strict=True) and \
                spec.satisfies('@2.7.12:2.8,3.5.2:', strict=True):
            config_args.append('--with-icc')

        if '+debug' in spec:
            config_args.append('--with-pydebug')
        else:
            config_args.append('--without-pydebug')

        if '+shared' in spec:
            config_args.append('--enable-shared')
        else:
            config_args.append('--disable-shared')

        if '+ucs4' in spec:
            if spec.satisfies('@:2.7'):
                config_args.append('--enable-unicode=ucs4')
            elif spec.satisfies('@3.0:3.2'):
                config_args.append('--with-wide-unicode')
            elif spec.satisfies('@3.3:'):
                # https://docs.python.org/3.3/whatsnew/3.3.html#functionality
                raise ValueError(
                    '+ucs4 variant not compatible with Python 3.3 and beyond')

        if spec.satisfies('@3:'):
            config_args.append('--without-ensurepip')

        if '+pic' in spec:
            config_args.append('CFLAGS={0}'.format(self.compiler.pic_flag))

        if spec.satisfies('@3.7:'):
            if '+ssl' in spec:
                config_args.append('--with-openssl={0}'.format(
                    spec['openssl'].prefix))

        if '+dbm' in spec:
            # Default order is ndbm:gdbm:bdb
            config_args.append('--with-dbmliborder=gdbm:bdb:ndbm')
        else:
            config_args.append('--with-dbmliborder=')

        if '+pyexpat' in spec:
            config_args.append('--with-system-expat')
        else:
            config_args.append('--without-system-expat')

        if '+ctypes' in spec:
            config_args.append('--with-system-ffi')
        else:
            config_args.append('--without-system-ffi')

        if '+tkinter' in spec:
            config_args.extend([
                '--with-tcltk-includes=-I{0} -I{1}'.format(
                    spec['tcl'].prefix.include, spec['tk'].prefix.include),
                '--with-tcltk-libs={0} {1}'.format(
                    spec['tcl'].libs.ld_flags, spec['tk'].libs.ld_flags)
            ])

        # https://docs.python.org/3.8/library/sqlite3.html#f1
        if spec.satisfies('@3.2: +sqlite3'):
            config_args.append('--enable-loadable-sqlite-extensions')

        return config_args

    @run_after('install')
    def _save_distutil_vars(self):
        """
        Run before changing automatically generated contents of the
        _sysconfigdata.py, which is used by distutils to figure out what
        executables to use while compiling and linking extensions. If we build
        extensions with spack those executables should be spack's wrappers.
        Spack partially covers this by setting environment variables that
        are also accounted for by distutils. Currently there is one more known
        variable that must be set, which is LDSHARED, so the method saves its
        autogenerated value to pass it to the dependent package's setup script.
        """

        self._distutil_vars = {}

        input_filename = self.get_sysconfigdata_name()
        input_dict = None
        try:
            with open(input_filename) as input_file:
                match = re.search(r'build_time_vars\s*=\s*(?P<dict>{.*})',
                                  input_file.read(),
                                  flags=re.DOTALL)

                if match:
                    input_dict = ast.literal_eval(match.group('dict'))
        except (IOError, SyntaxError):
            pass

        if not input_dict:
            tty.warn("Failed to find 'build_time_vars' dictionary in file "
                     "'%s'. This might cause the extensions that are "
                     "installed with distutils to call compilers directly "
                     "avoiding Spack's wrappers." % input_filename)
            return

        for var_name in Python._DISTUTIL_VARS_TO_SAVE:
            if var_name in input_dict:
                self._distutil_vars[var_name] = input_dict[var_name]
            else:
                tty.warn("Failed to find key '%s' in 'build_time_vars' "
                         "dictionary in file '%s'. This might cause the "
                         "extensions that are installed with distutils to "
                         "call compilers directly avoiding Spack's wrappers."
                         % (var_name, input_filename))

        if len(self._distutil_vars) > 0:
            output_filename = None
            try:
                output_filename = join_path(
                    spack.store.layout.metadata_path(self.spec),
                    Python._DISTUTIL_CACHE_FILENAME)
                with open(output_filename, 'w') as output_file:
                    sjson.dump(self._distutil_vars, output_file)
            except Exception:
                tty.warn("Failed to save metadata for distutils. This might "
                         "cause the extensions that are installed with "
                         "distutils to call compilers directly avoiding "
                         "Spack's wrappers.")
                # We make the cache empty if we failed to save it to file
                # to provide the same behaviour as in the case when the cache
                # is initialized by the method load_distutils_data().
                self._distutil_vars = {}
                if output_filename:
                    force_remove(output_filename)

    def _load_distutil_vars(self):
        # We update and keep the cache unchanged only if the package is
        # installed.
        if not self._distutil_vars and self.installed:
            try:
                input_filename = join_path(
                    spack.store.layout.metadata_path(self.spec),
                    Python._DISTUTIL_CACHE_FILENAME)
                if os.path.isfile(input_filename):
                    with open(input_filename) as input_file:
                        self._distutil_vars = sjson.load(input_file)
            except Exception:
                pass

            if not self._distutil_vars:
                self._distutil_vars = {}

        return self._distutil_vars

    @run_after('install')
    def filter_compilers(self):
        """Run after install to tell the configuration files and Makefiles
        to use the compilers that Spack built the package with.

        If this isn't done, they'll have CC and CXX set to Spack's generic
        cc and c++. We want them to be bound to whatever compiler
        they were built with."""

        kwargs = {'ignore_absent': True, 'backup': False, 'string': True}

        filenames = [
            self.get_sysconfigdata_name(), self.get_makefile_filename()
        ]

        filter_file(spack_cc,  self.compiler.cc,  *filenames, **kwargs)
        if spack_cxx and self.compiler.cxx:
            filter_file(spack_cxx, self.compiler.cxx, *filenames, **kwargs)

    @run_after('install')
    def symlink(self):
        spec = self.spec
        prefix = self.prefix

        # TODO:
        # On OpenSuse 13, python uses <prefix>/lib64/python2.7/lib-dynload/*.so
        # instead of <prefix>/lib/python2.7/lib-dynload/*.so. Oddly enough the
        # result is that Python can not find modules like cPickle. A workaround
        # for now is to symlink to `lib`:
        src = os.path.join(prefix.lib64,
                           'python{0}'.format(self.version.up_to(2)),
                           'lib-dynload')
        dst = os.path.join(prefix.lib,
                           'python{0}'.format(self.version.up_to(2)),
                           'lib-dynload')
        if os.path.isdir(src) and not os.path.isdir(dst):
            mkdirp(dst)
            for f in os.listdir(src):
                os.symlink(os.path.join(src, f),
                           os.path.join(dst, f))

        if spec.satisfies('@3:') and spec.satisfies('+pythoncmd'):
            os.symlink(os.path.join(prefix.bin, 'python3'),
                       os.path.join(prefix.bin, 'python'))
            os.symlink(os.path.join(prefix.bin, 'python3-config'),
                       os.path.join(prefix.bin, 'python-config'))

    @run_after('install')
    @on_package_attributes(run_tests=True)
    def import_tests(self):
        """Test that basic Python functionality works."""

        spec = self.spec

        with working_dir('spack-test', create=True):
            # Ensure that readline module works
            if '+readline' in spec:
                self.command('-c', 'import readline')

            # Ensure that ssl module works
            if '+ssl' in spec:
                self.command('-c', 'import ssl')
                self.command('-c', 'import hashlib')

            # Ensure that sqlite3 module works
            if '+sqlite3' in spec:
                self.command('-c', 'import sqlite3')

            # Ensure that dbm module works
            if '+dbm' in spec:
                self.command('-c', 'import dbm')

            # Ensure that nis module works
            if '+nis' in spec:
                self.command('-c', 'import nis')

            # Ensure that zlib module works
            if '+zlib' in spec:
                self.command('-c', 'import zlib')

            # Ensure that bz2 module works
            if '+bz2' in spec:
                self.command('-c', 'import bz2')

            # Ensure that lzma module works
            if spec.satisfies('@3.3:'):
                if '+lzma' in spec:
                    self.command('-c', 'import lzma')

            # Ensure that pyexpat module works
            if '+pyexpat' in spec:
                self.command('-c', 'import xml.parsers.expat')
                self.command('-c', 'import xml.etree.ElementTree')

            # Ensure that ctypes module works
            if '+ctypes' in spec:
                self.command('-c', 'import ctypes')

            # Ensure that tkinter module works
            # https://wiki.python.org/moin/TkInter
            if '+tkinter' in spec:
                # Only works if ForwardX11Trusted is enabled, i.e. `ssh -Y`
                if 'DISPLAY' in env:
                    if spec.satisfies('@3:'):
                        self.command('-c', 'import tkinter; tkinter._test()')
                    else:
                        self.command('-c', 'import Tkinter; Tkinter._test()')
                else:
                    if spec.satisfies('@3:'):
                        self.command('-c', 'import tkinter')
                    else:
                        self.command('-c', 'import Tkinter')

            # Ensure that uuid module works
            if '+uuid' in spec:
                self.command('-c', 'import uuid')

    # ========================================================================
    # Set up environment to make install easy for python extensions.
    # ========================================================================

    @property
    def command(self):
        """Returns the Python command, which may vary depending
        on the version of Python and how it was installed.

        In general, Python 2 comes with ``python`` and ``python2`` commands,
        while Python 3 only comes with a ``python3`` command. However, some
        package managers will symlink ``python`` to ``python3``, while others
        may contain ``python3.6``, ``python3.5``, and ``python3.4`` in the
        same directory.

        Returns:
            Executable: the Python command
        """
        # We need to be careful here. If the user is using an externally
        # installed python, several different commands could be located
        # in the same directory. Be as specific as possible. Search for:
        #
        # * python3.6
        # * python3
        # * python
        #
        # in that order if using python@3.6.5, for example.
        version = self.spec.version
        for ver in [version.up_to(2), version.up_to(1), '']:
            path = os.path.join(self.prefix.bin, 'python{0}'.format(ver))
            if os.path.exists(path):
                return Executable(path)
        else:
            msg = 'Unable to locate {0} command in {1}'
            raise RuntimeError(msg.format(self.name, self.prefix.bin))

    def print_string(self, string):
        """Returns the appropriate print string depending on the
        version of Python.

        Examples:

        * Python 2

          .. code-block:: python

             >>> self.print_string('sys.prefix')
             'print sys.prefix'

        * Python 3

          .. code-block:: python

             >>> self.print_string('sys.prefix')
             'print(sys.prefix)'
        """
        if self.spec.satisfies('@:2'):
            return 'print {0}'.format(string)
        else:
            return 'print({0})'.format(string)

    def get_config_var(self, key):
        """Return the value of a single variable. Wrapper around
        ``distutils.sysconfig.get_config_var()``."""

        cmd = 'from distutils.sysconfig import get_config_var; '
        cmd += self.print_string("get_config_var('{0}')".format(key))

        return self.command('-c', cmd, output=str).strip()

    def get_config_h_filename(self):
        """Return the full path name of the configuration header.
        Wrapper around ``distutils.sysconfig.get_config_h_filename()``."""

        cmd = 'from distutils.sysconfig import get_config_h_filename; '
        cmd += self.print_string('get_config_h_filename()')

        return self.command('-c', cmd, output=str).strip()

    def get_makefile_filename(self):
        """Return the full path name of ``Makefile`` used to build Python.
        Wrapper around ``distutils.sysconfig.get_makefile_filename()``."""

        cmd = 'from distutils.sysconfig import get_makefile_filename; '
        cmd += self.print_string('get_makefile_filename()')

        return self.command('-c', cmd, output=str).strip()

    def get_python_inc(self):
        """Return the directory for either the general or platform-dependent C
        include files. Wrapper around ``distutils.sysconfig.get_python_inc()``.
        """

        cmd = 'from distutils.sysconfig import get_python_inc; '
        cmd += self.print_string('get_python_inc()')

        return self.command('-c', cmd, output=str).strip()

    def get_python_lib(self):
        """Return the directory for either the general or platform-dependent
        library installation. Wrapper around
        ``distutils.sysconfig.get_python_lib()``."""

        cmd = 'from distutils.sysconfig import get_python_lib; '
        cmd += self.print_string('get_python_lib()')

        return self.command('-c', cmd, output=str).strip()

    def get_sysconfigdata_name(self):
        """Return the full path name of the sysconfigdata file."""

        libdest = self.get_config_var('LIBDEST')

        filename = '_sysconfigdata.py'
        if self.spec.satisfies('@3.6:'):
            # Python 3.6.0 renamed the sys config file
            cmd = 'from sysconfig import _get_sysconfigdata_name; '
            cmd += self.print_string('_get_sysconfigdata_name()')
            filename = self.command('-c', cmd, output=str).strip()
            filename += '.py'

        return join_path(libdest, filename)

    @property
    def home(self):
        """Most of the time, ``PYTHONHOME`` is simply
        ``spec['python'].prefix``. However, if the user is using an
        externally installed python, it may be symlinked. For example,
        Homebrew installs python in ``/usr/local/Cellar/python/2.7.12_2``
        and symlinks it to ``/usr/local``. Users may not know the actual
        installation directory and add ``/usr/local`` to their
        ``packages.yaml`` unknowingly. Query the python executable to
        determine exactly where it is installed. Fall back on
        ``spec['python'].prefix`` if that doesn't work."""

        dag_hash = self.spec.dag_hash()
        if dag_hash not in self._homes:
            try:
                prefix = self.get_config_var('prefix')
            except ProcessError:
                prefix = self.prefix
            self._homes[dag_hash] = Prefix(prefix)
        return self._homes[dag_hash]

    @property
    def libs(self):
        # Spack installs libraries into lib, except on openSUSE where it
        # installs them into lib64. If the user is using an externally
        # installed package, it may be in either lib or lib64, so we need
        # to ask Python where its LIBDIR is.
        libdir = self.get_config_var('LIBDIR')

        # The system Python installation on macOS and Homebrew installations
        # install libraries into a Frameworks directory
        frameworkprefix = self.get_config_var('PYTHONFRAMEWORKPREFIX')

        if '+shared' in self.spec:
            ldlibrary = self.get_config_var('LDLIBRARY')

            if os.path.exists(os.path.join(libdir, ldlibrary)):
                return LibraryList(os.path.join(libdir, ldlibrary))
            elif os.path.exists(os.path.join(frameworkprefix, ldlibrary)):
                return LibraryList(os.path.join(frameworkprefix, ldlibrary))
            else:
                msg = 'Unable to locate {0} libraries in {1}'
                raise RuntimeError(msg.format(ldlibrary, libdir))
        else:
            library = self.get_config_var('LIBRARY')

            if os.path.exists(os.path.join(libdir, library)):
                return LibraryList(os.path.join(libdir, library))
            elif os.path.exists(os.path.join(frameworkprefix, library)):
                return LibraryList(os.path.join(frameworkprefix, library))
            else:
                msg = 'Unable to locate {0} libraries in {1}'
                raise RuntimeError(msg.format(library, libdir))

    @property
    def headers(self):
        try:
            config_h = self.get_config_h_filename()

            if not os.path.exists(config_h):
                includepy = self.get_config_var('INCLUDEPY')
                msg = 'Unable to locate {0} headers in {1}'
                raise RuntimeError(msg.format(self.name, includepy))

            headers = HeaderList(config_h)
        except ProcessError:
            headers = find_headers(
                'pyconfig', self.prefix.include, recursive=True)
            config_h = headers[0]

        headers.directories = [os.path.dirname(config_h)]
        return headers

    @property
    def python_lib_dir(self):
        return join_path('lib', 'python{0}'.format(self.version.up_to(2)))

    @property
    def python_include_dir(self):
        return join_path('include', 'python{0}'.format(self.version.up_to(2)))

    @property
    def site_packages_dir(self):
        return join_path(self.python_lib_dir, 'site-packages')

    @property
    def easy_install_file(self):
        return join_path(self.site_packages_dir, "easy-install.pth")

    def setup_run_environment(self, env):
        env.prepend_path('CPATH', os.pathsep.join(self.headers.directories))

    def setup_dependent_build_environment(self, env, dependent_spec):
        """Set PYTHONPATH to include the site-packages directory for the
        extension and any other python extensions it depends on."""

        # If we set PYTHONHOME, we must also ensure that the corresponding
        # python is found in the build environment. This to prevent cases
        # where a system provided python is run against the standard libraries
        # of a Spack built python. See issue #7128
        env.set('PYTHONHOME', self.home)

        path = os.path.dirname(self.command.path)
        if not is_system_path(path):
            env.prepend_path('PATH', path)

        python_paths = []
        for d in dependent_spec.traverse(
                deptype=('build', 'run', 'test')):
            if d.package.extends(self.spec):
                python_paths.append(join_path(d.prefix,
                                              self.site_packages_dir))

        pythonpath = ':'.join(python_paths)
        env.set('PYTHONPATH', pythonpath)

    def setup_dependent_run_environment(self, env, dependent_spec):
        # For run time environment set only the path for
        # dependent_spec and prepend it to PYTHONPATH
        if dependent_spec.package.extends(self.spec):
            env.prepend_path('PYTHONPATH', join_path(
                dependent_spec.prefix, self.site_packages_dir))

    def setup_dependent_package(self, module, dependent_spec):
        """Called before python modules' install() methods.

        In most cases, extensions will only need to have one line::

        setup_py('install', '--prefix={0}'.format(prefix))"""

        module.python = self.command
        module.setup_py = Executable(
            self.command.path + ' setup.py --no-user-cfg')

        distutil_vars = self._load_distutil_vars()

        if distutil_vars:
            for key, value in distutil_vars.items():
                module.setup_py.add_default_env(key, value)

        # Add variables for lib/pythonX.Y and lib/pythonX.Y/site-packages dirs.
        module.python_lib_dir = join_path(dependent_spec.prefix,
                                          self.python_lib_dir)
        module.python_include_dir = join_path(dependent_spec.prefix,
                                              self.python_include_dir)
        module.site_packages_dir = join_path(dependent_spec.prefix,
                                             self.site_packages_dir)

        self.spec.home = self.home

        # Make the site packages directory for extensions
        if dependent_spec.package.is_extension:
            mkdirp(module.site_packages_dir)

    # ========================================================================
    # Handle specifics of activating and deactivating python modules.
    # ========================================================================

    def python_ignore(self, ext_pkg, args):
        """Add some ignore files to activate/deactivate args."""
        ignore_arg = args.get('ignore', lambda f: False)

        # Always ignore easy-install.pth, as it needs to be merged.
        patterns = [r'site-packages/easy-install\.pth$']

        # Ignore pieces of setuptools installed by other packages.
        # Must include directory name or it will remove all site*.py files.
        if ext_pkg.name != 'py-setuptools':
            patterns.extend([
                r'bin/easy_install[^/]*$',
                r'site-packages/setuptools[^/]*\.egg$',
                r'site-packages/setuptools\.pth$',
                r'site-packages/site[^/]*\.pyc?$',
                r'site-packages/__pycache__/site[^/]*\.pyc?$'
            ])
        if ext_pkg.name != 'py-pygments':
            patterns.append(r'bin/pygmentize$')
        if ext_pkg.name != 'py-numpy':
            patterns.append(r'bin/f2py[0-9.]*$')

        return match_predicate(ignore_arg, patterns)

    def write_easy_install_pth(self, exts, prefix=None):
        if not prefix:
            prefix = self.prefix

        paths = []
        unique_paths = set()

        for ext in sorted(exts.values()):
            easy_pth = join_path(ext.prefix, self.easy_install_file)

            if not os.path.isfile(easy_pth):
                continue

            with open(easy_pth) as f:
                for line in f:
                    line = line.rstrip()

                    # Skip lines matching these criteria
                    if not line:
                        continue
                    if re.search(r'^(import|#)', line):
                        continue
                    if (ext.name != 'py-setuptools' and
                            re.search(r'setuptools.*egg$', line)):
                        continue

                    if line not in unique_paths:
                        unique_paths.add(line)
                        paths.append(line)

        main_pth = join_path(prefix, self.easy_install_file)

        if not paths:
            if os.path.isfile(main_pth):
                os.remove(main_pth)

        else:
            with open(main_pth, 'w') as f:
                f.write("import sys; sys.__plen = len(sys.path)\n")
                for path in paths:
                    f.write("{0}\n".format(path))
                f.write("import sys; new=sys.path[sys.__plen:]; "
                        "del sys.path[sys.__plen:]; "
                        "p=getattr(sys,'__egginsert',0); "
                        "sys.path[p:p]=new; "
                        "sys.__egginsert = p+len(new)\n")

    def activate(self, ext_pkg, view, **args):
        ignore = self.python_ignore(ext_pkg, args)
        args.update(ignore=ignore)

        super(Python, self).activate(ext_pkg, view, **args)

        extensions_layout = view.extensions_layout
        exts = extensions_layout.extension_map(self.spec)
        exts[ext_pkg.name] = ext_pkg.spec

        self.write_easy_install_pth(exts, prefix=view.get_projection_for_spec(
            self.spec
        ))

    def deactivate(self, ext_pkg, view, **args):
        args.update(ignore=self.python_ignore(ext_pkg, args))

        super(Python, self).deactivate(ext_pkg, view, **args)

        extensions_layout = view.extensions_layout
        exts = extensions_layout.extension_map(self.spec)
        # Make deactivate idempotent
        if ext_pkg.name in exts:
            del exts[ext_pkg.name]
            self.write_easy_install_pth(exts,
                                        prefix=view.get_projection_for_spec(
                                            self.spec
                                        ))

    def add_files_to_view(self, view, merge_map):
        bin_dir = self.spec.prefix.bin
        for src, dst in merge_map.items():
            if not path_contains_subdirectory(src, bin_dir):
                view.link(src, dst)
            elif not os.path.islink(src):
                copy(src, dst)
                if 'script' in get_filetype(src):
                    filter_file(
                        self.spec.prefix,
                        os.path.abspath(
                            view.get_projection_for_spec(self.spec)
                        ),
                        dst,
                        backup=False
                    )
            else:
                # orig_link_target = os.path.realpath(src) is insufficient when
                # the spack install tree is located at a symlink or a
                # descendent of a symlink. What we need here is the real
                # relative path from the python prefix to src
                # TODO: generalize this logic in the link_tree object
                #    add a method to resolve a link relative to the link_tree
                #    object root.
                realpath_src = os.path.realpath(src)
                realpath_prefix = os.path.realpath(self.spec.prefix)
                realpath_rel = os.path.relpath(realpath_src, realpath_prefix)
                orig_link_target = os.path.join(self.spec.prefix, realpath_rel)

                new_link_target = os.path.abspath(merge_map[orig_link_target])
                view.link(new_link_target, dst)

    def remove_files_from_view(self, view, merge_map):
        bin_dir = self.spec.prefix.bin
        for src, dst in merge_map.items():
            if not path_contains_subdirectory(src, bin_dir):
                view.remove_file(src, dst)
            else:
                os.remove(dst)<|MERGE_RESOLUTION|>--- conflicted
+++ resolved
@@ -70,13 +70,10 @@
 
     extendable = True
 
-<<<<<<< HEAD
-=======
     # Variants to avoid cyclical dependencies for concretizer
     variant('libxml2', default=True,
             description='Use a gettext library build with libxml2')
 
->>>>>>> 3b2c534e
     variant(
         'debug', default=False,
         description="debug build with extra checks (this is high overhead)"
