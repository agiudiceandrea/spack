--- conflicted
+++ resolved
@@ -26,15 +26,12 @@
     version("develop", branch="develop", submodules=False)
     version("main", branch="main", submodules=False)
     version(
-<<<<<<< HEAD
         "2023.06.0",
         tag="v2023.06.0",
         commit="1e5ef604de88e81bb3b6fc4a5d914be833529da5",
         submodules=False,
     )
     version(
-=======
->>>>>>> 12bc4cf0
         "2022.10.0",
         tag="v2022.10.0",
         commit="93b1441aaa258c1dcd211a552b75cff6461a2a8a",
@@ -193,7 +190,6 @@
 
     depends_on("cmake@3.8:", type="build")
     depends_on("cmake@3.9:", when="+cuda", type="build")
-<<<<<<< HEAD
     depends_on("cmake@3.20:", when="@2022.10.0:", type="build")
     depends_on("cmake@3.23:", when="@2022.10.0: +rocm", type="build")
     depends_on("cmake@3.14:", when="@2022.03.0:", type="build")
@@ -201,10 +197,6 @@
 
     depends_on("blt@develop", type="build", when="@develop")
     depends_on("blt@0.5.3:", type="build", when="@2023.06.0:")
-=======
-    depends_on("cmake@3.14:", when="@2022.03.0:")
-
->>>>>>> 12bc4cf0
     depends_on("blt@0.5.2:", type="build", when="@2022.10.0:")
     depends_on("blt@0.5.0:", type="build", when="@2022.03.0:")
     depends_on("blt@0.4.1", type="build", when="@6.0.0")
