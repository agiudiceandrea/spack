# Copyright 2013-2023 Lawrence Livermore National Security, LLC and other
# Spack Project Developers. See the top-level COPYRIGHT file for details.
#
# SPDX-License-Identifier: (Apache-2.0 OR MIT)

import socket

from spack.package import *

from .blt import llnl_link_helpers


class Raja(CachedCMakePackage, CudaPackage, ROCmPackage):
    """RAJA Parallel Framework."""

    homepage = "https://github.com/LLNL/RAJA"
    git = "https://github.com/LLNL/RAJA.git"
    tags = ["radiuss", "e4s"]

    maintainers("davidbeckingsale")

    version("develop", branch="develop", submodules=False)
    version("main", branch="main", submodules=False)
    version(
        "2023.06.1",
        tag="v2023.06.1",
        commit="9b5f61edf3aa1e6fdbc9a4b30828c81504639963",
        submodules=False,
    )
    version(
        "2023.06.0",
        tag="v2023.06.0",
        commit="e330b2560747d5417cd7bd265fab3fb91d32ecbd",
        submodules=False,
    )
    version(
        "2022.10.5",
        tag="v2022.10.5",
        commit="3774f51339459bbbdb77055aa23f82919b6335b6",
        submodules=False,
    )
    version(
        "2022.10.4",
        tag="v2022.10.4",
        commit="c2a6b1740759ae3ae7c85b35e20dbffbe235355d",
        submodules=False,
    )
    version(
        "2022.03.0",
        tag="v2022.03.0",
        commit="4351fe6a50bd579511a625b017c9e054885e7fd2",
        submodules=False,
    )
    version(
        "0.14.0",
        tag="v0.14.0",
        commit="357933a42842dd91de5c1034204d937fce0a2a44",
        submodules="True",
    )
    version(
        "0.13.0",
        tag="v0.13.0",
        commit="3047fa720132d19ee143b1fcdacaa72971f5988c",
        submodules="True",
    )
    version(
        "0.12.1",
        tag="v0.12.1",
        commit="9cb6370bb2868e35ebba23cdce927f5f7f9da530",
        submodules="True",
    )
    version(
        "0.12.0",
        tag="v0.12.0",
        commit="32d92e38da41cc8d4db25ec79b9884a73a0cb3a1",
        submodules="True",
    )
    version(
        "0.11.0",
        tag="v0.11.0",
        commit="0502b9b69c4cb60aa0afbdf699b555c76cb18f22",
        submodules="True",
    )
    version(
        "0.10.1",
        tag="v0.10.1",
        commit="be91e040130678b1350dbda56cc352433db758bd",
        submodules="True",
    )
    version(
        "0.10.0",
        tag="v0.10.0",
        commit="53cb89cf788d28bc4ed2b4e6f75483fdd26024aa",
        submodules="True",
    )
    version(
        "0.9.0", tag="v0.9.0", commit="df7ca1fa892b6ac4147c614d2d739d5022f63fc7", submodules="True"
    )
    version(
        "0.8.0", tag="v0.8.0", commit="8d19a8c2cbac611de6f92ad8852b9f3454b27e63", submodules="True"
    )
    version(
        "0.7.0", tag="v0.7.0", commit="caa33b371b586dfae3d8569caee91c5eddfd7b31", submodules="True"
    )
    version(
        "0.6.0", tag="v0.6.0", commit="cc7a97e8b4e52c3de820c9dfacd358822a147871", submodules="True"
    )
    version(
        "0.5.3", tag="v0.5.3", commit="1ca35c0ed2a43a3fa9c6cd70c5d25f16d88ecd8c", submodules="True"
    )
    version(
        "0.5.2", tag="v0.5.2", commit="4d5c3d5d7f311838855f7010810610349e729f64", submodules="True"
    )
    version(
        "0.5.1", tag="v0.5.1", commit="bf340abe5199d7e051520913c9a7a5de336b5820", submodules="True"
    )
    version(
        "0.5.0", tag="v0.5.0", commit="9b539d84fdad049f65caeba836f41031f5baf4cc", submodules="True"
    )
    version(
        "0.4.1", tag="v0.4.1", commit="3618cfe95d6a442fa50fbe7bfbcf654cf9f800b9", submodules="True"
    )
    version(
        "0.4.0", tag="v0.4.0", commit="31b2a48192542c2da426885baa5af0ed57606b78", submodules="True"
    )

    # export targets when building pre-2.4.0 release with BLT 0.4.0+
    patch(
        "https://github.com/LLNL/RAJA/commit/eca1124ee4af380d6613adc6012c307d1fd4176b.patch?full_index=1",
        sha256="12bb78c00b6683ad3e7fd4e3f87f9776bae074b722431b79696bc862816735ef",
        when="@:0.13.0 ^blt@0.4:",
    )

    variant("openmp", default=True, description="Build OpenMP backend")
    variant("shared", default=True, description="Build shared libs")
    variant("desul", default=False, description="Build desul atomics backend")
    variant("vectorization", default=True, description="Build SIMD/SIMT intrinsics support")
    variant(
        "omptask", default=False, description="Build OpenMP task variants of internal algorithms"
    )

    variant("examples", default=True, description="Build examples.")
    variant("exercises", default=True, description="Build exercises.")
    # TODO: figure out gtest dependency and then set this default True
    # and remove the +tests conflict below.
    variant("tests", default=False, description="Build tests")

    # we don’t use variants to express the failing test, we only add a variant to
    # define whether we want to run all the tests (including those known to fail)
    # or only the passing ones.
    variant(
        "run-all-tests",
        default=False,
        description="Run all the tests, including those known to fail.",
    )

    depends_on("blt", type="build")
    depends_on("blt@0.5.3:", type="build", when="@2023.06.0:")
    depends_on("blt@0.5.2:", type="build", when="@2022.10.0:")
    depends_on("blt@0.5.0:", type="build", when="@0.14.1:")
    depends_on("blt@0.4.1", type="build", when="@0.14.0")
    depends_on("blt@0.4.0:", type="build", when="@0.13.0")
    depends_on("blt@0.3.6:", type="build", when="@:0.12.0")
    conflicts("^blt@:0.3.6", when="+rocm")

    depends_on("camp@2023.06.0:", type="build", when="@2023.06.0:")
    depends_on("camp@2022.10.1:", type="build", when="@2022.10.3:")
    depends_on("camp@2022.10.0:", type="build", when="@2022.10.0:")
    depends_on("camp@2022.03.2:2022.03", type="build", when="@2022.03.0:2022.03")
    depends_on("camp@0.2.2:0.2.3", when="@0.14.0")
    depends_on("camp@0.1.0", when="@0.10.0:0.13.0")
    depends_on("camp@2022.10.0:", when="@2022.10.0:")
    depends_on("camp@2022.03.2:", when="@2022.03.0:")
    depends_on("camp@main", when="@main")
    depends_on("camp@main", when="@develop")
    depends_on("camp+openmp", when="+openmp")

    depends_on("cmake@3.20:", when="@2022.10.0:", type="build")
    depends_on("cmake@3.23:", when="@2022.10.0: +rocm", type="build")
    depends_on("cmake@3.14:", when="@2022.03.0:", type="build")
    depends_on("cmake@:3.20", when="@:2022.03+rocm", type="build")
<<<<<<< HEAD
=======
    depends_on("cmake@3.23:", when="@2022.10:+rocm", type="build")
    depends_on("cmake@3.14:", when="@2022.03.0:", type="build")
>>>>>>> 08da9a85

    depends_on("llvm-openmp", when="+openmp %apple-clang")

    depends_on("rocprim", when="+rocm")
    with when("+rocm @0.12.0:"):
        depends_on("camp+rocm")
        for arch in ROCmPackage.amdgpu_targets:
            depends_on(
                "camp+rocm amdgpu_target={0}".format(arch), when="amdgpu_target={0}".format(arch)
            )
        conflicts("+openmp", when="@:2022.03")

    with when("+cuda @0.12.0:"):
        depends_on("camp+cuda")
        for sm_ in CudaPackage.cuda_arch_values:
            depends_on("camp +cuda cuda_arch={0}".format(sm_), when="cuda_arch={0}".format(sm_))

    def _get_sys_type(self, spec):
        sys_type = spec.architecture
        if "SYS_TYPE" in env:
            sys_type = env["SYS_TYPE"]
        return sys_type

    @property
    def cache_name(self):
        hostname = socket.gethostname()
        if "SYS_TYPE" in env:
            hostname = hostname.rstrip("1234567890")
        return "{0}-{1}-{2}@{3}-{4}.cmake".format(
            hostname,
            self._get_sys_type(self.spec),
            self.spec.compiler.name,
            self.spec.compiler.version,
            self.spec.dag_hash(8),
        )

    def initconfig_compiler_entries(self):
        spec = self.spec
        compiler = self.compiler
        # Default entries are already defined in CachedCMakePackage, inherit them:
        entries = super().initconfig_compiler_entries()

        llnl_link_helpers(entries, spec, compiler)

        return entries

    def initconfig_hardware_entries(self):
        spec = self.spec
        entries = super().initconfig_hardware_entries()

        entries.append("#------------------{0}".format("-" * 30))
        entries.append("# Package custom hardware settings")
        entries.append("#------------------{0}\n".format("-" * 30))

        entries.append(cmake_cache_option("ENABLE_OPENMP", "+openmp" in spec))

        if "+cuda" in spec:
            entries.append(cmake_cache_option("ENABLE_CUDA", True))
        else:
            entries.append(cmake_cache_option("ENABLE_CUDA", False))

        if "+rocm" in spec:
            entries.append(cmake_cache_option("ENABLE_HIP", True))
        else:
            entries.append(cmake_cache_option("ENABLE_HIP", False))

        return entries

    def initconfig_package_entries(self):
        spec = self.spec
        entries = []

        option_prefix = "RAJA_" if spec.satisfies("@0.14.0:") else ""

        # TPL locations
        entries.append("#------------------{0}".format("-" * 60))
        entries.append("# TPLs")
        entries.append("#------------------{0}\n".format("-" * 60))

        entries.append(cmake_cache_path("BLT_SOURCE_DIR", spec["blt"].prefix))
        if "camp" in self.spec:
            entries.append(cmake_cache_path("camp_DIR", spec["camp"].prefix))

        # Build options
        entries.append("#------------------{0}".format("-" * 60))
        entries.append("# Build Options")
        entries.append("#------------------{0}\n".format("-" * 60))

        entries.append(cmake_cache_string("CMAKE_BUILD_TYPE", spec.variants["build_type"].value))
        entries.append(cmake_cache_option("BUILD_SHARED_LIBS", "+shared" in spec))

        entries.append(cmake_cache_option("RAJA_ENABLE_DESUL_ATOMICS", "+desul" in spec))

        entries.append(cmake_cache_option("RAJA_ENABLE_VECTORIZATION", "+vectorization" in spec))

        entries.append(cmake_cache_option("RAJA_ENABLE_OPENMP_TASK", "+omptask" in spec))

        # C++14
        if spec.satisfies("@0.14.0:"):
            entries.append(cmake_cache_string("BLT_CXX_STD", "c++14"))

            if "+desul" in spec:
                if "+cuda" in spec:
                    entries.append(cmake_cache_string("CMAKE_CUDA_STANDARD", "14"))

        entries.append(
            cmake_cache_option("{}ENABLE_EXAMPLES".format(option_prefix), "+examples" in spec)
        )
        if spec.satisfies("@0.14.0:"):
            entries.append(
                cmake_cache_option(
                    "{}ENABLE_EXERCISES".format(option_prefix), "+exercises" in spec
                )
            )
        else:
            entries.append(cmake_cache_option("ENABLE_EXERCISES", "+exercises" in spec))

        # TODO: Treat the workaround when building tests with spack wrapper
        #       For now, removing it to test CI, which builds tests outside of wrapper.
        # Work around spack adding -march=ppc64le to SPACK_TARGET_ARGS which
        # is used by the spack compiler wrapper.  This can go away when BLT
        # removes -Werror from GTest flags
        #
        # if self.spec.satisfies("%clang target=ppc64le:")
        #   or (not self.run_tests and "+tests" not in spec):
        if not self.run_tests and "+tests" not in spec:
            entries.append(cmake_cache_option("ENABLE_TESTS", False))
        else:
            entries.append(cmake_cache_option("ENABLE_TESTS", True))
            if "+run-all-tests" not in spec:
                if spec.satisfies("%clang@12.0.0:13.9.999"):
                    entries.append(
                        cmake_cache_string(
                            "CTEST_CUSTOM_TESTS_IGNORE",
                            "test-algorithm-sort-OpenMP.exe;test-algorithm-stable-sort-OpenMP.exe",
                        )
                    )
                excluded_tests = [
                    "test-algorithm-sort-Cuda.exe",
                    "test-algorithm-stable-sort-Cuda.exe",
                    "test-algorithm-sort-OpenMP.exe",
                    "test-algorithm-stable-sort-OpenMP.exe",
                ]
                if spec.satisfies("+cuda %clang@12.0.0:13.9.999"):
                    entries.append(
                        cmake_cache_string("CTEST_CUSTOM_TESTS_IGNORE", ";".join(excluded_tests))
                    )
                if spec.satisfies("+cuda %xl@16.1.1.12"):
                    entries.append(
                        cmake_cache_string(
                            "CTEST_CUSTOM_TESTS_IGNORE",
                            "test-algorithm-sort-Cuda.exe;test-algorithm-stable-sort-Cuda.exe",
                        )
                    )

        entries.append(cmake_cache_option("RAJA_HOST_CONFIG_LOADED", True))

        return entries

    def cmake_args(self):
        return []

    @property
    def build_relpath(self):
        """Relative path to the cmake build subdirectory."""
        return join_path("..", self.build_dirname)

    @run_after("install")
    def setup_build_tests(self):
        """Copy the build test files after the package is installed to a
        relative install test subdirectory for use during `spack test run`."""
        # Now copy the relative files
        self.cache_extra_test_sources(self.build_relpath)

        # Ensure the path exists since relying on a relative path at the
        # same level as the normal stage source path.
        mkdirp(self.install_test_root)

    @property
    def _extra_tests_path(self):
        # TODO: The tests should be converted to re-build and run examples
        # TODO: using the installed libraries.
        return join_path(self.install_test_root, self.build_relpath, "bin")

    def _test_examples(self):
        """Perform very basic checks on a subset of copied examples."""
        checks = [
            (
                "ex5_line-of-sight_solution",
                [r"RAJA sequential", r"RAJA OpenMP", r"result -- PASS"],
            ),
            (
                "ex6_stencil-offset-layout_solution",
                [r"RAJA Views \(permuted\)", r"result -- PASS"],
            ),
            (
                "ex8_tiled-matrix-transpose_solution",
                [r"parallel top inner loop", r"collapsed inner loops", r"result -- PASS"],
            ),
            ("kernel-dynamic-tile", [r"Running index", r"(24,24)"]),
            ("plugin-example", [r"Launching host kernel for the 10 time"]),
            ("tut_batched-matrix-multiply", [r"result -- PASS"]),
            ("wave-eqn", [r"Max Error = 2", r"Evolved solution to time"]),
        ]
        for exe, expected in checks:
            reason = "test: checking output of {0} for {1}".format(exe, expected)
            self.run_test(
                exe,
                [],
                expected,
                installed=False,
                purpose=reason,
                skip_missing=True,
                work_dir=self._extra_tests_path,
            )

    def test(self):
        """Perform smoke tests."""
        self._test_examples()<|MERGE_RESOLUTION|>--- conflicted
+++ resolved
@@ -178,12 +178,7 @@
     depends_on("cmake@3.20:", when="@2022.10.0:", type="build")
     depends_on("cmake@3.23:", when="@2022.10.0: +rocm", type="build")
     depends_on("cmake@3.14:", when="@2022.03.0:", type="build")
-    depends_on("cmake@:3.20", when="@:2022.03+rocm", type="build")
-<<<<<<< HEAD
-=======
     depends_on("cmake@3.23:", when="@2022.10:+rocm", type="build")
-    depends_on("cmake@3.14:", when="@2022.03.0:", type="build")
->>>>>>> 08da9a85
 
     depends_on("llvm-openmp", when="+openmp %apple-clang")
 
